--- conflicted
+++ resolved
@@ -949,8 +949,6 @@
 
     return im_list_flt
 
-<<<<<<< HEAD
-=======
 def get_s2cloudless(im_list, inputs):
     "Match the list of S2 images with the corresponding s2cloudless images"
     # get s2cloudless collection
@@ -972,7 +970,6 @@
         else: # put an empty list if no match
             im_list_cloud_matched.append([])
     return im_list_cloud_matched
->>>>>>> 4be4f8a0
 
 def merge_overlapping_images(metadata,inputs):
     """

--- conflicted
+++ resolved
@@ -30,12 +30,7 @@
 from scipy import ndimage
 
 # CoastSat modules
-<<<<<<< HEAD
-# from coastsat import SDS_preprocess, SDS_tools, gdal_merge
-from CoastSeg.CoastSat.coastsat import SDS_preprocess, SDS_tools, gdal_merge
-=======
-from CoastSeg.coastsat import SDS_preprocess, SDS_tools, gdal_merge
->>>>>>> 22d9a25f
+from CoastSeg.CoastSat import SDS_preprocess, SDS_tools, gdal_merge
 
 np.seterr(all='ignore') # raise/ignore divisions by 0 and nans
 

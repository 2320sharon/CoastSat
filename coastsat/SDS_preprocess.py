--- conflicted
+++ resolved
@@ -28,11 +28,7 @@
 from shapely import geometry
 
 # CoastSat modules
-<<<<<<< HEAD
-from CoastSeg.CoastSat.coastsat import SDS_tools
-=======
-from CoastSeg.coastsat import SDS_tools
->>>>>>> 22d9a25f
+from CoastSeg.CoastSat import SDS_tools
 
 np.seterr(all='ignore') # raise/ignore divisions by 0 and nans
 
